# -*- coding: utf8 -*-

import os
import gc
from ..utility import QtTest, click_button

import mock
from mock import MagicMock
import numpy as np
from qtpy import QtCore, QtWidgets
from qtpy.QtTest import QTest
import time

from ...controller.integration import IntegrationController
from ...model.DioptasModel import DioptasModel
from ...widgets.integration import IntegrationWidget

unittest_path = os.path.dirname(__file__)
data_path = os.path.join(unittest_path, '../data')


class IntegrationControllerTest(QtTest):
    def setUp(self):
        self.model = DioptasModel()

        # setting up the calibration model but mocking the integration for speed
        self.model.calibration_model.num_points = 1000
        dummy_x = np.linspace(0, 25, 1000)
        dummy_y = np.sin(dummy_x)
        self.model.calibration_model.integrate_1d = mock.Mock(return_value=(dummy_x, dummy_y))

        self.widget = IntegrationWidget()
        self.integration_controller = IntegrationController({'pattern': data_path,
                                                             'image': data_path},
                                                            widget=self.widget,
                                                            dioptas_model=self.model)
        self.image_controller = self.integration_controller.image_controller
        self.model.calibration_model.load(os.path.join(data_path, 'CeO2_Pilatus1M.poni'))
        self.model.img_model.load(os.path.join(data_path, 'CeO2_Pilatus1M.tif'))

    def tearDown(self):
        del self.integration_controller
        del self.image_controller
        del self.model
        del self.widget
        gc.collect()

    def _setup_batch_integration(self):
        # setting up filenames and working directories
        filenames = ['image_001.tif', 'image_002.tif']
        input_filenames = [os.path.join(data_path, f) for f in filenames]
        working_dir = os.path.join(data_path, 'out')
        if not os.path.exists(working_dir):
            os.mkdir(working_dir)
        self.image_controller.working_dir['pattern'] = os.path.join(working_dir)
        self.widget.pattern_autocreate_cb.setChecked(True)

        return filenames, input_filenames, working_dir

    def test_batch_integration_of_multiple_files(self):
        filenames, input_filenames, working_dir = self._setup_batch_integration()

        QtWidgets.QFileDialog.getOpenFileNames = MagicMock(return_value=input_filenames)
        click_button(self.widget.load_img_btn)

        for filename in filenames:
            filename = filename.split('.')[0] + '.xy'
            filepath = os.path.join(working_dir, filename)
            self.assertTrue(os.path.exists(filepath))
            os.remove(filepath)
        # cleaning up
        os.rmdir(working_dir)

    def test_batch_integration_with_automatic_background_subtraction(self):
        filenames, input_filenames, working_dir = self._setup_batch_integration()
        self.widget.bkg_pattern_gb.setChecked(True)

        QtWidgets.QFileDialog.getOpenFileNames = MagicMock(return_value=input_filenames)
        click_button(self.widget.load_img_btn)

        self.assertTrue(os.path.exists(os.path.join(working_dir, 'bkg_subtracted')))

        # check if two kind of files have been saved
        for filename in filenames:
            filename = filename.split('.')[0] + '.xy'

            orig_filepath = os.path.join(working_dir, filename)
            self.assertTrue(os.path.exists(orig_filepath))
            os.remove(orig_filepath)

            bkg_subtracted_filepath = os.path.join(working_dir, 'bkg_subtracted', filename)
            self.assertTrue(os.path.exists(bkg_subtracted_filepath))
            os.remove(bkg_subtracted_filepath)

        os.rmdir(os.path.join(working_dir, 'bkg_subtracted'))
        os.rmdir(working_dir)

    def test_switching_to_cake_mode_without_having_clicked_the_image_before(self):
        QTest.mouseClick(self.widget.img_mode_btn, QtCore.Qt.LeftButton)
        QTest.mouseClick(self.widget.img_mode_btn, QtCore.Qt.LeftButton)

<<<<<<< HEAD
    def test_shift_cake_azimuth(self):
        shift = 300
        QTest.mouseClick(self.widget.img_mode_btn, QtCore.Qt.LeftButton)
        self.assertEqual(self.widget.cake_shift_azimuth_sl.minimum(), 0)
        self.assertEqual(self.widget.cake_shift_azimuth_sl.maximum(), len(self.model.cake_azi))
        self.assertEqual(self.widget.cake_shift_azimuth_sl.singleStep(), 1)
        self.assertEqual(self.widget.cake_shift_azimuth_sl.value(), 0)
        old_cake_data = np.copy(self.model.cake_data)
        self.widget.cake_shift_azimuth_sl.setValue(shift)

        self.assertEqual(self.widget.cake_shift_azimuth_sl.value(), shift)

        displayed_cake_data = self.widget.img_widget.img_data
        self.assertFalse(np.array_equal(displayed_cake_data, old_cake_data))
        self.assertFalse(np.array_equal(displayed_cake_data[0], old_cake_data[0]))
        self.assertTrue(np.array_equal(displayed_cake_data[shift], old_cake_data[0]))
=======
    def test_cake_changes_axes(self):
        # self.assertEqual(self.widget.integration_image_widget.mode_btn.text(), 'Cake')
        # self.assertEqual(self.widget.integration_image_widget.img_view.left_axis_image,
        #                  self.widget.integration_image_widget.img_view.pg_layout.getItem(1, 0))
        self.widget.integration_image_widget.mode_btn.click()  # change to cake mode
        self.assertEqual(self.widget.integration_image_widget.mode_btn.text(), 'Image')
        self.assertEqual(self.widget.integration_image_widget.img_view.left_axis_cake,
                         self.widget.integration_image_widget.img_view.pg_layout.getItem(1, 0))

    def test_cake_zoom_changes_axes_scale(self):
        self.widget.integration_image_widget.mode_btn.click()
        self.assertEqual(self.widget.integration_image_widget.mode_btn.text(), 'Image')
        # print(self.widget.integration_image_widget.img_view.left_axis_cake.range)
        # print(self.widget.integration_image_widget.img_view.img_view_box.viewRange())
        rect = QtCore.QRectF(512, 512, 512, 512)
        self.widget.integration_image_widget.img_view.img_view_box.setRange(rect)
        self.widget.integration_image_widget.img_view.img_view_box.setRange(rect)  # for some reason must run twice

        # print(self.widget.integration_image_widget.img_view.left_axis_cake.range)
        # print(self.widget.integration_image_widget.img_view.img_view_box.viewRange())
        # print(self.widget.integration_image_widget.img_view.img_view_box.viewRect())
        self.assertEqual(self.widget.integration_image_widget.img_view.img_view_box.viewRect(), rect)
>>>>>>> 00c27531
<|MERGE_RESOLUTION|>--- conflicted
+++ resolved
@@ -9,7 +9,6 @@
 import numpy as np
 from qtpy import QtCore, QtWidgets
 from qtpy.QtTest import QTest
-import time
 
 from ...controller.integration import IntegrationController
 from ...model.DioptasModel import DioptasModel
@@ -99,7 +98,6 @@
         QTest.mouseClick(self.widget.img_mode_btn, QtCore.Qt.LeftButton)
         QTest.mouseClick(self.widget.img_mode_btn, QtCore.Qt.LeftButton)
 
-<<<<<<< HEAD
     def test_shift_cake_azimuth(self):
         shift = 300
         QTest.mouseClick(self.widget.img_mode_btn, QtCore.Qt.LeftButton)
@@ -116,7 +114,7 @@
         self.assertFalse(np.array_equal(displayed_cake_data, old_cake_data))
         self.assertFalse(np.array_equal(displayed_cake_data[0], old_cake_data[0]))
         self.assertTrue(np.array_equal(displayed_cake_data[shift], old_cake_data[0]))
-=======
+
     def test_cake_changes_axes(self):
         # self.assertEqual(self.widget.integration_image_widget.mode_btn.text(), 'Cake')
         # self.assertEqual(self.widget.integration_image_widget.img_view.left_axis_image,
@@ -138,5 +136,4 @@
         # print(self.widget.integration_image_widget.img_view.left_axis_cake.range)
         # print(self.widget.integration_image_widget.img_view.img_view_box.viewRange())
         # print(self.widget.integration_image_widget.img_view.img_view_box.viewRect())
-        self.assertEqual(self.widget.integration_image_widget.img_view.img_view_box.viewRect(), rect)
->>>>>>> 00c27531
+        self.assertEqual(self.widget.integration_image_widget.img_view.img_view_box.viewRect(), rect)