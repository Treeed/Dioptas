--- conflicted
+++ resolved
@@ -326,13 +326,8 @@
 
         # he finds this phase much more promising and wants to give it a new name
         self.enter_value_into_text_field(self.jcpds_widget.comments_txt,
-<<<<<<< HEAD
-                                         'HAHA this is a phase you will never see in your spectrum')
-        self.assertEqual(self.jcpds.params['comments'][0], 'HAHA this is a phase you will never see in your spectrum')
-=======
                                          'HAHA this is a phase you will never see in your pattern')
         self.assertEqual(self.jcpds.comments[0], 'HAHA this is a phase you will never see in your pattern')
->>>>>>> 4fdda0d8
 
         # then he sees the save_as button and is happy to save his non-sense for later users
         filename = os.path.join(jcpds_path, 'au_mal_anders.jcpds')
@@ -369,7 +364,6 @@
 
         self.jcpds.load_file(filename)
         self.jcpds_controller = JcpdsEditorController(jcpds_path, None, self.model, jcpds_phase=self.jcpds)
-        # self.fail()
 
     def test_connection_between_main_gui_and_jcpds_editor_lattice_and_eos_parameter(self):
         # Erwin opens up the program, loads image and calibration and some phases
