# -*- coding: utf8 -*-
# Dioptas - GUI program for fast processing of 2D X-ray data
# Copyright (C) 2015  Clemens Prescher (clemens.prescher@gmail.com)
# Institute for Geology and Mineralogy, University of Cologne
#
# This program is free software: you can redistribute it and/or modify
# it under the terms of the GNU General Public License as published by
# the Free Software Foundation, either version 3 of the License, or
# (at your option) any later version.
#
# This program is distributed in the hope that it will be useful,
# but WITHOUT ANY WARRANTY; without even the implied warranty of
# MERCHANTABILITY or FITNESS FOR A PARTICULAR PURPOSE.  See the
# GNU General Public License for more details.
#
# You should have received a copy of the GNU General Public License
# along with this program.  If not, see <http://www.gnu.org/licenses/>.

import os
import sys
import time
import logging

import numpy as np

from pyFAI.massif import Massif
from pyFAI.blob_detection import BlobDetection
from pyFAI.geometryRefinement import GeometryRefinement
from pyFAI.azimuthalIntegrator import AzimuthalIntegrator
from pyFAI.calibrant import Calibrant
from skimage.measure import find_contours
from .util.HelperModule import get_base_name
from . import ImgModel
from ..calibrants import calibrants_folder

logger = logging.getLogger(__name__)
logger.setLevel(logging.INFO)


class CalibrationModel(object):
    def __init__(self, img_model=None):
        """
        :param img_model:
        :type img_model: ImgModel
        """
        self.img_model = img_model
        self.points = []
        self.points_index = []
        self.pattern_geometry = AzimuthalIntegrator()
        self.cake_geometry = None
        self.calibrant = Calibrant()
        self.pattern_geometry.wavelength = 0.3344e-10
        self.start_values = {'dist': 200e-3,
                             'wavelength': 0.3344e-10,
                             'pixel_width': 79e-6,
                             'pixel_height': 79e-6,
                             'polarization_factor': 0.99}
        self.orig_pixel1 = 79e-6
        self.orig_pixel2 = 79e-6
        self.fit_wavelength = False
        self.fit_distance = True
        self.is_calibrated = False
        self.use_mask = False
        self.filename = ''
        self.calibration_name = 'None'
        self.polarization_factor = 0.99
        self.supersampling_factor = 1
        self._calibrants_working_dir = calibrants_folder

        self.cake_img = np.zeros((2048, 2048))
        self.tth = np.linspace(0, 25)
        self.int = np.sin(self.tth)
        self.num_points = len(self.int)

        self.peak_search_algorithm = None

    def find_peaks_automatic(self, x, y, peak_ind):
        """
        Searches peaks by using the Massif algorithm
        :param int x:
            x-coordinate in pixel - should be from original image (not supersampled x-coordinate)
        :param int y:
            y-coordinate in pixel - should be from original image (not supersampled y-coordinate)
        :param peak_ind:
            peak/ring index to which the found points will be added
        :return:
            array of points found
        """
        massif = Massif(self.img_model._img_data)
        cur_peak_points = massif.find_peaks([int(np.round(x)), int(np.round(y))], stdout=DummyStdOut())
        if len(cur_peak_points):
            self.points.append(np.array(cur_peak_points))
            self.points_index.append(peak_ind)
        return np.array(cur_peak_points)

    def find_peak(self, x, y, search_size, peak_ind):
        """
        Searches a peak around the x,y position. It just searches for the maximum value in a specific search size.
        :param int x:
            x-coordinate in pixel - should be from original image (not supersampled x-coordinate)
        :param int y:
            y-coordinate in pixel - should be form original image (not supersampled y-coordinate)
        :param search_size:
            the length of the search rectangle in pixels in all direction in which the algorithm searches for
            the maximum peak
        :param peak_ind:
            peak/ring index to which the found points will be added
        :return:
            point found (as array)
        """
        left_ind = int(np.round(x - search_size * 0.5))
        if left_ind < 0:
            left_ind = 0
        top_ind = int(np.round(y - search_size * 0.5))
        if top_ind < 0:
            top_ind = 0
        search_array = self.img_model.img_data[left_ind:(left_ind + search_size), top_ind:(top_ind + search_size)]
        x_ind, y_ind = np.where(search_array == search_array.max())
        x_ind = x_ind[0] + left_ind
        y_ind = y_ind[0] + top_ind
        self.points.append(np.array([x_ind, y_ind]))
        self.points_index.append(peak_ind)
        return np.array([np.array((x_ind, y_ind))])

    def clear_peaks(self):
        self.points = []
        self.points_index = []

    def create_cake_geometry(self):
        self.cake_geometry = AzimuthalIntegrator()

        pyFAI_parameter = self.pattern_geometry.getPyFAI()
        pyFAI_parameter['polarization_factor'] = self.polarization_factor
        pyFAI_parameter['wavelength'] = self.pattern_geometry.wavelength

        self.cake_geometry.setPyFAI(dist=pyFAI_parameter['dist'],
                                    poni1=pyFAI_parameter['poni1'],
                                    poni2=pyFAI_parameter['poni2'],
                                    rot1=pyFAI_parameter['rot1'],
                                    rot2=pyFAI_parameter['rot2'],
                                    rot3=pyFAI_parameter['rot3'],
                                    pixel1=pyFAI_parameter['pixel1'],
                                    pixel2=pyFAI_parameter['pixel2'])

        self.cake_geometry.wavelength = pyFAI_parameter['wavelength']

    def setup_peak_search_algorithm(self, algorithm, mask=None):
        """
        Initializes the peak search algorithm on the current image
        :param algorithm:
            peak search algorithm used. Possible algorithms are 'Massif' and 'Blob'
        :param mask:
            if a mask is used during the process this is provided here as a 2d array for the image.
        """

        if algorithm == 'Massif':
            self.peak_search_algorithm = Massif(self.img_model.raw_img_data)
        elif algorithm == 'Blob':
            if mask is not None:
                self.peak_search_algorithm = BlobDetection(self.img_model.raw_img_data * mask)
            else:
                self.peak_search_algorithm = BlobDetection(self.img_model.raw_img_data)
            self.peak_search_algorithm.process()
        else:
            return

    def search_peaks_on_ring(self, ring_index, delta_tth=0.1, min_mean_factor=1,
                             upper_limit=55000, mask=None):
        """
        This function is searching for peaks on an expected ring. It needs an initial calibration
        before. Then it will search for the ring within some delta_tth and other parameters to get
        peaks from the calibrant.

        :param ring_index: the index of the ring for the search
        :param delta_tth: search space around the expected position in two theta
        :param min_mean_factor: a factor determining the minimum peak intensity to be picked up. it is based
                                on the mean value of the search area defined by delta_tth. Pick a large value
                                for larger minimum value and lower for lower minimum value. Therefore, a smaller
                                number is more prone to picking up noise. typical values like between 1 and 3.
        :param upper_limit: maximum intensity for the peaks to be picked
        :param mask: in case the image has to be masked from certain areas, it need to be given here. Default is None.
                     The mask should be given as an 2d array with the same dimensions as the image, where 1 denotes a
                     masked pixel and all others should be 0.
        """
        self.reset_supersampling()
        if not self.is_calibrated:
            return

        # transform delta from degree into radians
        delta_tth = delta_tth / 180.0 * np.pi

        # get appropriate two theta value for the ring number
        tth_calibrant_list = self.calibrant.get_2th()
        tth_calibrant = np.float(tth_calibrant_list[ring_index])

        # get the calculated two theta values for the whole image
        tth_array = self.pattern_geometry.twoThetaArray(self.img_model._img_data.shape)

        # create mask based on two_theta position
        ring_mask = abs(tth_array - tth_calibrant) <= delta_tth

        if mask is not None:
            mask = np.logical_and(ring_mask, np.logical_not(mask))
        else:
            mask = ring_mask

        # calculate the mean and standard deviation of this area
        sub_data = np.array(self.img_model._img_data.ravel()[np.where(mask.ravel())], dtype=np.float64)
        sub_data[np.where(sub_data > upper_limit)] = np.NaN
        mean = np.nanmean(sub_data)
        std = np.nanstd(sub_data)

        # set the threshold into the mask (don't detect very low intensity peaks)
        threshold = min_mean_factor * mean + std
        mask2 = np.logical_and(self.img_model._img_data > threshold, mask)
        mask2[np.where(self.img_model._img_data > upper_limit)] = False
        size2 = mask2.sum(dtype=int)

        keep = int(np.ceil(np.sqrt(size2)))
        try:
            sys.stdout = DummyStdOut
            res = self.peak_search_algorithm.peaks_from_area(mask2, Imin=mean - std, keep=keep)
            sys.stdout = sys.__stdout__
        except IndexError:
            res = []

        # Store the result
        if len(res):
            self.points.append(np.array(res))
            self.points_index.append(ring_index)

        self.set_supersampling()
        self.pattern_geometry.reset()

    def set_calibrant(self, filename):
        self.calibrant = Calibrant()
        self.calibrant.load_file(filename)
        self.pattern_geometry.calibrant = self.calibrant

    def set_start_values(self, start_values):
        self.start_values = start_values
        self.polarization_factor = start_values['polarization_factor']

    def calibrate(self):
        self.pattern_geometry = GeometryRefinement(self.create_point_array(self.points, self.points_index),
                                                    dist=self.start_values['dist'],
                                                    wavelength=self.start_values['wavelength'],
                                                    pixel1=self.start_values['pixel_width'],
                                                    pixel2=self.start_values['pixel_height'],
                                                    calibrant=self.calibrant)
        self.orig_pixel1 = self.start_values['pixel_width']
        self.orig_pixel2 = self.start_values['pixel_height']

        self.refine()
        self.create_cake_geometry()
        self.is_calibrated = True

        self.calibration_name = 'current'
        self.set_supersampling()
        # reset the integrator (not the geometric parameters)
        self.pattern_geometry.reset()

    def refine(self):
        self.reset_supersampling()
        self.pattern_geometry.data = self.create_point_array(self.points, self.points_index)

        fix = ['wavelength']
        if self.fit_wavelength:
            fix = []
        if not self.fit_distance:
            fix.append('dist')
        if self.fit_wavelength:
            self.pattern_geometry.refine2()
        self.pattern_geometry.refine2_wavelength(fix=fix)

        self.create_cake_geometry()
        self.set_supersampling()
        # reset the integrator (not the geometric parameters)
        self.pattern_geometry.reset()

    def integrate_1d(self, num_points=None, mask=None, polarization_factor=None, filename=None,
                     unit='2th_deg', method='csr'):
        if np.sum(mask) == self.img_model.img_data.shape[0] * self.img_model.img_data.shape[1]:
            # do not perform integration if the image is completely masked...
            return self.tth, self.int

        if self.pattern_geometry._polarization is not None:
            if self.img_model.img_data.shape != self.pattern_geometry._polarization.shape:
                # resetting the integrator if the polarization correction matrix has not the correct shape
                self.pattern_geometry.reset()

        if polarization_factor is None:
            polarization_factor = self.polarization_factor

        if num_points is None:
            num_points = self.calculate_number_of_pattern_points(2)
        self.num_points = num_points

        t1 = time.time()

        if unit is 'd_A':
            try:
                self.tth, self.int = self.pattern_geometry.integrate1d(self.img_model.img_data, num_points,
                                                                        method=method,
                                                                        unit='2th_deg',
                                                                        mask=mask,
                                                                        polarization_factor=polarization_factor,
                                                                        filename=filename)
            except NameError:
                self.tth, self.int = self.pattern_geometry.integrate1d(self.img_model.img_data, num_points,
                                                                        method='csr',
                                                                        unit='2th_deg',
                                                                        mask=mask,
                                                                        polarization_factor=polarization_factor,
                                                                        filename=filename)
            self.tth = self.pattern_geometry.wavelength / (2 * np.sin(self.tth / 360 * np.pi)) * 1e10
            self.int = self.int
        else:
            try:
                self.tth, self.int = self.pattern_geometry.integrate1d(self.img_model.img_data, num_points,
                                                                        method=method,
                                                                        unit=unit,
                                                                        mask=mask,
                                                                        polarization_factor=polarization_factor,
                                                                        filename=filename)
            except NameError:
                self.tth, self.int = self.pattern_geometry.integrate1d(self.img_model.img_data, num_points,
                                                                        method='csr',
                                                                        unit=unit,
                                                                        mask=mask,
                                                                        polarization_factor=polarization_factor,
                                                                        filename=filename)
        logger.info('1d integration of {0}: {1}s.'.format(os.path.basename(self.img_model.filename), time.time() - t1))

        ind = np.where((self.int > 0) & (~np.isnan(self.int)))
        self.tth = self.tth[ind]
        self.int = self.int[ind]
        return self.tth, self.int

    def integrate_2d(self, mask=None, polarization_factor=None, unit='2th_deg', method='csr', dimensions=(2048, 2048)):
        if polarization_factor is None:
            polarization_factor = self.polarization_factor

        if self.cake_geometry._polarization is not None:
            if self.img_model.img_data.shape != self.cake_geometry._polarization.shape:
                # resetting the integrator if the polarization correction matrix has not the same shape as the image
                self.cake_geometry.reset()

        t1 = time.time()

        res = self.cake_geometry.integrate2d(self.img_model.img_data, dimensions[0], dimensions[1], method=method,
                                             mask=mask,
                                             unit=unit, polarization_factor=polarization_factor)
        logger.info('2d integration of {0}: {1}s.'.format(os.path.basename(self.img_model.filename), time.time() - t1))
        self.cake_img = res[0]
        self.cake_tth = res[1]
        self.cake_azi = res[2]
        return self.cake_img

    def create_point_array(self, points, points_ind):
        res = []
        for i, point_list in enumerate(points):
            if point_list.shape == (2,):
                res.append([point_list[0], point_list[1], points_ind[i]])
            else:
                for point in point_list:
                    res.append([point[0], point[1], points_ind[i]])
        return np.array(res)

    def get_point_array(self):
        return self.create_point_array(self.points, self.points_index)

    def get_calibration_parameter(self):
        pyFAI_parameter = self.pattern_geometry.getPyFAI()
        pyFAI_parameter['polarization_factor'] = self.polarization_factor
        try:
            fit2d_parameter = self.pattern_geometry.getFit2D()
            fit2d_parameter['polarization_factor'] = self.polarization_factor
        except TypeError:
            fit2d_parameter = None
        try:
<<<<<<< HEAD
            pyFAI_parameter['wavelength'] = self.spectrum_geometry.wavelength
            fit2d_parameter['wavelength'] = self.spectrum_geometry.wavelength
        except (RuntimeWarning, TypeError):
=======
            pyFAI_parameter['wavelength'] = self.pattern_geometry.wavelength
            fit2d_parameter['wavelength'] = self.pattern_geometry.wavelength
        except RuntimeWarning:
>>>>>>> 4fdda0d8
            pyFAI_parameter['wavelength'] = 0

        return pyFAI_parameter, fit2d_parameter

    def calculate_number_of_pattern_points(self, max_dist_factor=1.5):
        # calculates the number of points for an integrated pattern, based on the distance of the beam center to the the
        # image corners. Maximum value is determined by the shape of the image.
        fit2d_parameter = self.pattern_geometry.getFit2D()
        center_x = fit2d_parameter['centerX']
        center_y = fit2d_parameter['centerY']
        width, height = self.img_model.img_data.shape

        if center_x < width and center_x > 0:
            side1 = np.max([abs(width - center_x), center_x])
        else:
            side1 = width

        if center_y < height and center_y > 0:
            side2 = np.max([abs(height - center_y), center_y])
        else:
            side2 = height
        max_dist = np.sqrt(side1 ** 2 + side2 ** 2)
        return int(max_dist * max_dist_factor)

    def load(self, filename):
        """
        Loads a calibration file and and sets all the calibration parameter.
        :param filename: filename for a *.poni calibration file
        """
        self.pattern_geometry = AzimuthalIntegrator()
        self.pattern_geometry.load(filename)
        self.orig_pixel1 = self.pattern_geometry.pixel1
        self.orig_pixel2 = self.pattern_geometry.pixel2
        self.calibration_name = get_base_name(filename)
        self.filename = filename
        self.is_calibrated = True
        self.create_cake_geometry()
        self.set_supersampling()

    def save(self, filename):
        """
        Saves the current calibration parameters into a a text file. Default extension is
        *.poni
        """
        self.cake_geometry.save(filename)
        self.calibration_name = get_base_name(filename)
        self.filename = filename

    def create_file_header(self):
        try:
            # pyFAI version 0.12.0
            return self.pattern_geometry.makeHeaders(polarization_factor=self.polarization_factor)
        except AttributeError:
            # pyFAI after version 0.12.0
            from pyFAI.io import DefaultAiWriter
            return DefaultAiWriter(None, self.pattern_geometry).make_headers()

    def set_fit2d(self, fit2d_parameter):
        """
        Reads in a dictionary with fit2d parameters where the fields of the dictionary are:
        'directDist', 'centerX', 'centerY', 'tilt', 'tiltPlanRotation', 'pixelX', pixelY',
        'polarization_factor', 'wavelength'
        """
        self.pattern_geometry.setFit2D(directDist=fit2d_parameter['directDist'],
                                        centerX=fit2d_parameter['centerX'],
                                        centerY=fit2d_parameter['centerY'],
                                        tilt=fit2d_parameter['tilt'],
                                        tiltPlanRotation=fit2d_parameter['tiltPlanRotation'],
                                        pixelX=fit2d_parameter['pixelX'],
                                        pixelY=fit2d_parameter['pixelY'])
        self.pattern_geometry.wavelength = fit2d_parameter['wavelength']
        self.create_cake_geometry()
        self.polarization_factor = fit2d_parameter['polarization_factor']
        self.orig_pixel1 = fit2d_parameter['pixelX'] * 1e-6
        self.orig_pixel2 = fit2d_parameter['pixelY'] * 1e-6
        self.is_calibrated = True
        self.set_supersampling()

    def set_pyFAI(self, pyFAI_parameter):
        """
        Reads in a dictionary with pyFAI parameters where the fields of dictionary are:
        'dist', 'poni1', 'poni2', 'rot1', 'rot2', 'rot3', 'pixel1', 'pixel2', 'wavelength',
        'polarization_factor'
        """
        self.pattern_geometry.setPyFAI(dist=pyFAI_parameter['dist'],
                                        poni1=pyFAI_parameter['poni1'],
                                        poni2=pyFAI_parameter['poni2'],
                                        rot1=pyFAI_parameter['rot1'],
                                        rot2=pyFAI_parameter['rot2'],
                                        rot3=pyFAI_parameter['rot3'],
                                        pixel1=pyFAI_parameter['pixel1'],
                                        pixel2=pyFAI_parameter['pixel2'])
        self.pattern_geometry.wavelength = pyFAI_parameter['wavelength']
        self.create_cake_geometry()
        self.polarization_factor = pyFAI_parameter['polarization_factor']
        self.orig_pixel1 = pyFAI_parameter['pixel1']
        self.orig_pixel2 = pyFAI_parameter['pixel2']
        self.is_calibrated = True
        self.set_supersampling()

    def set_supersampling(self, factor=None):
        """
        Sets the supersampling to a specific factor. Whereby the factor determines in how many artificial pixel the
        original pixel is split. (factor^2)

        factor  n_pixel
        1       1
        2       4
        3       9
        4       16
        """
        if factor is None:
            factor = self.supersampling_factor
        self.pattern_geometry.pixel1 = self.orig_pixel1 / float(factor)
        self.pattern_geometry.pixel2 = self.orig_pixel2 / float(factor)

        if factor != self.supersampling_factor:
            self.pattern_geometry.reset()
            self.supersampling_factor = factor

    def reset_supersampling(self):
        self.pattern_geometry.pixel1 = self.orig_pixel1
        self.pattern_geometry.pixel2 = self.orig_pixel2

    def get_two_theta_img(self, x, y):
        """
        Gives the two_theta value for the x,y coordinates on the image. Be aware that this function will be incorrect
        for pixel indices, since it does not correct for center of the pixel.
        :return:
            two theta in radians
        """
        x = np.array([x]) * self.supersampling_factor
        y = np.array([y]) * self.supersampling_factor

        return self.pattern_geometry.tth(x - 0.5, y - 0.5)[0]  # deletes 0.5 because tth function uses pixel indices

    def get_azi_img(self, x, y):
        """
        Gives chi for position on image.
        :param x:
            x-coordinate in pixel
        :param y:
            y-coordinate in pixel
        :return:
            azimuth in radians
        """
        x *= self.supersampling_factor
        y *= self.supersampling_factor
        return self.pattern_geometry.chi(x, y)[0]

        return azi

    def get_two_theta_array(self):
        return self.pattern_geometry.twoThetaArray(self.img_model.img_data.shape)[::self.supersampling_factor,
               ::self.supersampling_factor]

    def get_pixel_ind(self, tth, azi):
        """
        Calculates pixel index for a specfic two theta and azimutal value.
        :param tth:
            two theta in radians
        :param azi:
            azimuth in radians
        :return:
            tuple of index 1 and 2
        """

        tth_ind = find_contours(self.pattern_geometry.ttha, tth)
        if len(tth_ind) == 0:
            return []
        tth_ind = np.vstack(tth_ind)
        azi_values = self.pattern_geometry.chi(tth_ind[:, 0], tth_ind[:, 1])
        min_index = np.argmin(np.abs(azi_values - azi))
        return tth_ind[min_index, 0], tth_ind[min_index, 1]

    @property
    def wavelength(self):
        return self.pattern_geometry.wavelength


class DummyStdOut(object):
    @classmethod
    def write(cls, *args, **kwargs):
        pass<|MERGE_RESOLUTION|>--- conflicted
+++ resolved
@@ -379,15 +379,9 @@
         except TypeError:
             fit2d_parameter = None
         try:
-<<<<<<< HEAD
-            pyFAI_parameter['wavelength'] = self.spectrum_geometry.wavelength
-            fit2d_parameter['wavelength'] = self.spectrum_geometry.wavelength
-        except (RuntimeWarning, TypeError):
-=======
             pyFAI_parameter['wavelength'] = self.pattern_geometry.wavelength
             fit2d_parameter['wavelength'] = self.pattern_geometry.wavelength
         except RuntimeWarning:
->>>>>>> 4fdda0d8
             pyFAI_parameter['wavelength'] = 0
 
         return pyFAI_parameter, fit2d_parameter
